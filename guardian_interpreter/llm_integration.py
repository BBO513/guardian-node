--- conflicted
+++ resolved
@@ -14,24 +14,21 @@
     Llama = None
 
 class GuardianLLM:
-<<<<<<< HEAD
-=======
     """
     Local LLM handler for Guardian Interpreter
     Simplified implementation with direct GGUF model loading and context-based switching
     """
     
->>>>>>> fd1fb436
     def __init__(self, config: Dict[str, Any], logger: logging.Logger):
         self.models = config.get('llm', {}).get('models', {})
         self.current_model = None
         self.logger = logger
-<<<<<<< HEAD
         self.llm = None
         self.model_loaded = False
         self.model_path = None
+        self.load_default_model()
 
-    def load_model(self) -> bool:
+    def load_default_model(self) -> bool:
         if not LLAMA_CPP_AVAILABLE:
             self.logger.error("llama-cpp-python not available. Install with: pip install llama-cpp-python")
             return False
@@ -159,60 +156,4 @@
         return GuardianLLM(config, logger)
     else:
         return MockLLM(config, logger)
-=======
-        self.load_default_model()
-    
-    def load_default_model(self):
-        """Load the default GGUF model"""
-        default_path = self.models.get('default', 'models/your-model.gguf')
-        if os.path.exists(default_path):
-            self.current_model = Llama(default_path, n_ctx=4096, n_threads=4)
-            self.logger.info("Loaded default GGUF model")
-    
-    def switch_model(self, context):
-        """
-        Switch to the appropriate model based on context
-        
-        Args:
-            context: Dictionary containing age_group and other context
-        """
-        age_group = context.get('age_group', 'adult')
-        model_path = self.models.get(age_group, self.models.get('default'))
-        if model_path and os.path.exists(model_path):
-            self.current_model = Llama(model_path, n_ctx=4096, n_threads=4)
-            self.logger.info(f"Switched to {age_group} model")
-        else:
-            self.logger.warning(f"No model for {age_group} - using default")
-    
-    def generate_response(self, prompt, system_prompt=None):
-        """
-        Generate a response using the loaded LLM
-        
-        Args:
-            prompt: User input prompt
-            system_prompt: Optional system prompt for context
-            
-        Returns:
-            str: Generated response
-        """
-        # Add fallback mechanism
-        try:
-            # Generate response
-            response = self.current_model(prompt, max_tokens=512)
-            return response['choices'][0]['text'].strip()
-        except:
-            return "Fallback: Model unavailable - please check setup."
-
-def create_llm(config: Dict[str, Any], logger: logging.Logger) -> GuardianLLM:
-    """
-    Factory function to create LLM instance
-    
-    Args:
-        config: Guardian configuration
-        logger: Logger instance
-        
-    Returns:
-        GuardianLLM instance
-    """
-    return GuardianLLM(config, logger)
->>>>>>> fd1fb436
+             