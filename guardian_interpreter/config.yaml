--- conflicted
+++ resolved
@@ -1,171 +1,163 @@
-# Guardian Interpreter Configuration
-# Owner: Blackbox Matrix
-# Privacy-first, offline-by-default AI agent
+import yaml
+import re
+from pathlib import Path
+from typing import Dict, Any, List, Tuple, Union
 
-# LLM Configuration
-llm:
-<<<<<<< HEAD
-  model_path: "/mnt/c/Users/works/Desktop/Offline AI Cyber Sec/guardian_interpreter_v1.0.0/guardian_interpreter/models/Phi-3-mini-4k-instruct-q4.gguf"
-  context_length: 4096
-  temperature: 0.7
-  max_tokens: 2048
-  threads: 4  # CPU threads for inference
-=======
-  # Docker Model Runner (preferred for production)
-  docker_runner:
-    enabled: true
-    api_url: "http://localhost:8080"  # Docker Model Runner API endpoint
-    model_name: "guardian-node-llm:v1"  # Model name in Docker registry
+def validate_config(config: Dict[str, Any]) -> Tuple[bool, List[str]]:
+    """
+    Validate Guardian Interpreter configuration
     
-  # Multiple GGUF Models Configuration (direct loading fallback)
-  models:
-    default:
-      path: "models/phi-3-mini-4k-instruct-q4.gguf"
-      context_length: 4096
-      temperature: 0.7
-      max_tokens: 512
-      threads: 4
-      age_groups: ["adult", "teen", "child"]
-      contexts: ["general", "security", "education", "threat_analysis"]
-      description: "General purpose family cybersecurity model"
-      
-    child_safe:
-      path: "models/phi-3-mini-child-safe-q4.gguf"  # Optional specialized model
-      context_length: 2048
-      temperature: 0.5  # Lower temperature for more consistent child-safe responses
-      max_tokens: 256
-      threads: 2
-      age_groups: ["child"]
-      contexts: ["education", "child_safety"]
-      description: "Child-safe educational model with strict content filtering"
-      
-    security_expert:
-      path: "models/llama-3.2-3b-security-q4.gguf"  # Optional security-focused model
-      context_length: 8192
-      temperature: 0.3  # Lower temperature for more precise security analysis
-      max_tokens: 1024
-      threads: 4
-      age_groups: ["adult"]
-      contexts: ["security", "threat_analysis", "device_guidance"]
-      description: "Security-focused model for detailed threat analysis"
-  
-  # Legacy single model path (for backward compatibility)
-  model_path: "models/your-model.gguf"
-  
-  # Common LLM settings (used as defaults)
-  context_length: 4096
-  temperature: 0.7
-  max_tokens: 512
-  threads: 4  # CPU threads for inference (direct mode only)
->>>>>>> fd1fb436
+    Args:
+        config: Parsed YAML configuration as a dictionary
+        
+    Returns:
+        Tuple: (is_valid, error_messages)
+    """
+    errors = []
+    valid = True
+    
+    # Helper function to collect errors
+    def add_error(msg: str):
+        nonlocal valid, errors
+        valid = False
+        errors.append(msg)
+    
+    # 1. Validate LLM Configuration
+    llm = config.get("llm", {})
+    if not llm:
+        add_error("Missing 'llm' configuration section")
+    else:
+        # Validate Docker runner configuration
+        docker_runner = llm.get("docker_runner", {})
+        if docker_runner.get("enabled", False):
+            if not docker_runner.get("api_url"):
+                add_error("Docker runner enabled but missing 'api_url'")
+            if not docker_runner.get("model_name"):
+                add_error("Docker runner enabled but missing 'model_name'")
+        
+        # Validate models configuration
+        models = llm.get("models", {})
+        if not models and not docker_runner.get("enabled", False):
+            add_error("No LLM models defined and Docker runner disabled")
+        
+        for model_name, model_cfg in models.items():
+            if not model_cfg.get("path"):
+                add_error(f"Model '{model_name}' missing 'path' configuration")
+            
+            age_groups = model_cfg.get("age_groups", [])
+            for group in age_groups:
+                if group not in ["adult", "teen", "child"]:
+                    add_error(f"Model '{model_name}' has invalid age group: {group}")
+            
+            contexts = model_cfg.get("contexts", [])
+            valid_contexts = ["general", "security", "education", "threat_analysis", 
+                             "child_safety", "device_guidance"]
+            for ctx in contexts:
+                if ctx not in valid_contexts:
+                    add_error(f"Model '{model_name}' has invalid context: {ctx}")
+    
+    # 2. Validate Network Settings
+    network = config.get("network", {})
+    if not network:
+        add_error("Missing 'network' configuration section")
+    else:
+        if "ALLOW_ONLINE" not in network:
+            add_error("Missing 'ALLOW_ONLINE' in network configuration")
+        
+        if network.get("ALLOW_ONLINE", False) and not isinstance(network.get("allowed_domains", []), list):
+            add_error("'allowed_domains' must be a list when online access is enabled")
+    
+    # 3. Validate Logging Configuration
+    logging_cfg = config.get("logging", {})
+    if not logging_cfg:
+        add_error("Missing 'logging' configuration section")
+    else:
+        valid_levels = ["DEBUG", "INFO", "WARNING", "ERROR"]
+        if logging_cfg.get("level", "INFO") not in valid_levels:
+            add_error(f"Invalid logging level: {logging_cfg.get('level')}")
+        
+        if not logging_cfg.get("main_log"):
+            add_error("Missing 'main_log' path in logging configuration")
+    
+    # 4. Validate Family Assistant Configuration
+    family = config.get("family_assistant", {})
+    if family.get("enabled", False):
+        # Validate safety level
+        safety_level = family.get("family_llm", {}).get("default_safety_level", "standard")
+        if safety_level not in ["strict", "moderate", "standard"]:
+            add_error(f"Invalid safety level: {safety_level}")
+        
+        # Validate GUI settings
+        gui = family.get("gui", {})
+        if family.get("gui_enabled", False):
+            if gui.get("theme") not in ["family_friendly", "professional", "high_contrast"]:
+                add_error(f"Invalid GUI theme: {gui.get('theme')}")
+            
+            if gui.get("font_size") not in ["small", "medium", "large"]:
+                add_error(f"Invalid font size: {gui.get('font_size')}")
+        
+        # Validate voice settings
+        voice = family.get("voice_interface", {})
+        if voice.get("enabled", False):
+            if not voice.get("wake_word"):
+                add_error("Voice interface enabled but missing 'wake_word'")
+            
+            if voice.get("session_timeout", 0) <= 0:
+                add_error("Voice session timeout must be positive")
+    
+    # 5. Validate System Information
+    system_info = config.get("system", {})
+    required_system_fields = ["name", "version", "owner", "description"]
+    for field in required_system_fields:
+        if not system_info.get(field):
+            add_error(f"Missing required system field: {field}")
+    
+    # Validate version format (semantic versioning)
+    if system_info.get("version") and not re.match(r"^\d+\.\d+\.\d+$", system_info["version"]):
+        add_error(f"Invalid version format: {system_info['version']}. Use semantic versioning (e.g., 1.0.0)")
+    
+    return valid, errors
 
-# Network Security Settings
-network:
-  ALLOW_ONLINE: false  # HARD BLOCK internet by default - owner must explicitly enable
-  allowed_domains: []  # Whitelist of domains when online is enabled
-  log_blocked_calls: true  # Log all blocked outbound requests
+def load_and_validate_config(file_path: Union[str, Path]) -> Tuple[bool, Dict[str, Any], List[str]]:
+    """
+    Load and validate configuration file
+    
+    Args:
+        file_path: Path to YAML configuration file
+        
+    Returns:
+        Tuple: (is_valid, config_data, error_messages)
+    """
+    try:
+        with open(file_path, 'r') as f:
+            config = yaml.safe_load(f)
+        
+        is_valid, errors = validate_config(config)
+        return is_valid, config, errors
+    except yaml.YAMLError as e:
+        return False, {}, [f"YAML parsing error: {str(e)}"]
+    except Exception as e:
+        return False, {}, [f"Error loading configuration: {str(e)}"]
 
-# Logging Configuration
-logging:
-  level: "INFO"  # DEBUG, INFO, WARNING, ERROR
-  main_log: "logs/guardian.log"
-  blocked_calls_log: "logs/blocked_calls.log"
-  max_log_size_mb: 10
-  backup_count: 5
-
-# Skills Configuration
-skills:
-  auto_load: true  # Automatically load all skills from skills/ directory
-  skills_directory: "skills"
-  allow_system_calls: false  # Restrict skills from making system calls by default
-
-# CLI Configuration
-cli:
-  prompt_prefix: "Guardian> "
-  show_skill_list_on_start: true
-  max_history: 100
-
-# Privacy Settings
-privacy:
-  no_telemetry: true
-  no_auto_updates: true
-  no_external_apis: true
-  audit_all_actions: true
-
-# Family Assistant Configuration
-family_assistant:
-  enabled: true
-  gui_enabled: true
-  default_interface: "gui"  # "gui" or "cli"
-  family_data_path: "data/families"
-  
-  # Family-specific LLM settings
-  family_llm:
-    system_prompt_template: "family_assistant_prompt.txt"
-    max_response_length: 1000
-    child_safe_mode: true
-    default_safety_level: "standard"  # "strict", "moderate", "standard"
+if __name__ == "__main__":
+    import sys
     
-  # GUI Configuration
-  gui:
-    theme: "family_friendly"
-    font_size: "large"
-    high_contrast: false
-    touch_interface: true
-    screen_timeout: 300  # seconds
+    if len(sys.argv) != 2:
+        print("Usage: python config_validator.py <config_file.yaml>")
+        sys.exit(1)
     
-  # Family Skills Configuration
-  family_skills:
-    threat_analysis_enabled: true
-    device_guidance_enabled: true
-    child_education_enabled: true
-    auto_recommendations: true
+    config_file = sys.argv[1]
+    if not Path(config_file).exists():
+        print(f"Error: Configuration file not found: {config_file}")
+        sys.exit(1)
     
-  # Performance Settings
-  performance:
-    cache_responses: true
-    cache_size_mb: 50
-    background_analysis: false
-    priority_family_queries: true
+    valid, config, errors = load_and_validate_config(config_file)
     
-  # Voice Interface Configuration
-  voice_interface:
-    enabled: true
-    wake_word: "guardian"
-    session_timeout: 30  # seconds
-    max_retries: 3
-    privacy_mode: true
-    require_confirmation: true
-    
-  # Voice Input Settings
-  voice_input:
-    timeout: 5  # seconds
-    phrase_timeout: 1  # seconds
-    energy_threshold: 300
-    offline_mode: true
-    block_online: true  # Block online speech recognition for privacy
-    privacy_mode: true
-    log_audio: false
-    
-  # Voice Output Settings
-  voice_output:
-    speech_rate: 150  # words per minute
-    volume: 0.8  # 0.0 to 1.0
-    family_mode: true
-    child_friendly_voice: true
-    log_speech: false
-
-# Protocol Modules Configuration
-protocol_modules:
-  enabled: true
-  modules_directory: "protocols"
-  auto_load_family_protocols: true
-  family_friendly_mode: true
-  max_analysis_results: 1000
-
-# System Information
-system:
-  name: "Guardian Interpreter"
-  version: "1.0.0"
-  owner: "Blackbox Matrix"
-  description: "Local Modular AI Agent (Nodie Edition)"
+    if valid:
+        print("✅ Configuration is valid")
+        print(f"System: {config.get('system', {}).get('name')} v{config.get('system', {}).get('version')}")
+    else:
+        print("❌ Configuration validation failed:")
+        for error in errors:
+            print(f"  - {error}")
+        sys.exit(1)